/*
 * Copyright 2015-2016 The Brenwill Workshop Ltd.
 *
 * Licensed under the Apache License, Version 2.0 (the "License");
 * you may not use this file except in compliance with the License.
 * You may obtain a copy of the License at
 *
 *     http://www.apache.org/licenses/LICENSE-2.0
 *
 * Unless required by applicable law or agreed to in writing, software
 * distributed under the License is distributed on an "AS IS" BASIS,
 * WITHOUT WARRANTIES OR CONDITIONS OF ANY KIND, either express or implied.
 * See the License for the specific language governing permissions and
 * limitations under the License.
 */

#include "spirv_msl.hpp"
#include "GLSL.std.450.h"
#include <algorithm>
#include <numeric>

using namespace spv;
using namespace spirv_cross;
using namespace std;

CompilerMSL::CompilerMSL(vector<uint32_t> spirv_)
    : CompilerGLSL(move(spirv_))
{
	options.vertex.fixup_clipspace = false;

	populate_func_name_overrides();
	populate_var_name_overrides();
}

// Populate the collection of function names that need to be overridden
void CompilerMSL::populate_func_name_overrides()
{
	func_name_overrides["main"] = "main0";
	func_name_overrides["saturate"] = "saturate0";
}

void CompilerMSL::populate_var_name_overrides()
{
	var_name_overrides["kernel"] = "kernel0";
	var_name_overrides["bias"] = "bias0";
}

string CompilerMSL::compile(MSLConfiguration &msl_cfg, vector<MSLVertexAttr> *p_vtx_attrs,
                            std::vector<MSLResourceBinding> *p_res_bindings)
{
	// Force a classic "C" locale, reverts when function returns
	ClassicLocale classic_locale;

	// Remember the input parameters
	msl_config = msl_cfg;

	// Set main function name if it was explicitly set
	if (!msl_config.entry_point_name.empty())
		set_name(entry_point, msl_config.entry_point_name);

	vtx_attrs_by_location.clear();
	if (p_vtx_attrs)
		for (auto &va : *p_vtx_attrs)
			vtx_attrs_by_location[va.location] = &va;

	resource_bindings.clear();
	if (p_res_bindings)
		for (auto &rb : *p_res_bindings)
			resource_bindings.push_back(&rb);

	// Preprocess OpCodes to extract the need to output additional header content
	set_enabled_interface_variables(get_active_interface_variables());
	preprocess_op_codes();

	// Create structs to hold input, output and uniform variables
	qual_pos_var_name = "";
	stage_in_var_id = add_interface_block(StorageClassInput);
	stage_out_var_id = add_interface_block(StorageClassOutput);
	stage_uniforms_var_id = add_interface_block(StorageClassUniformConstant);

	// Convert the use of global variables to recursively-passed function parameters
	localize_global_variables();
	extract_global_variables_from_functions();

	// Do not deal with GLES-isms like precision, older extensions and such.
	options.es = false;
	options.version = 120;
	backend.float_literal_suffix = false;
	backend.uint32_t_literal_suffix = true;
	backend.basic_int_type = "int";
	backend.basic_uint_type = "uint";
	backend.discard_literal = "discard_fragment()";
	backend.swizzle_is_function = false;
	backend.shared_is_implied = false;
	backend.native_row_major_matrix = false;

	uint32_t pass_count = 0;
	do
	{
		if (pass_count >= 3)
			SPIRV_CROSS_THROW("Over 3 compilation loops detected. Must be a bug!");

		reset();

		next_metal_resource_index = MSLResourceBinding(); // Start bindings at zero

		// Move constructor for this type is broken on GCC 4.9 ...
		buffer = unique_ptr<ostringstream>(new ostringstream());

		emit_header();
		emit_resources();
		emit_custom_functions();
		emit_function(get<SPIRFunction>(entry_point), 0);

		pass_count++;
	} while (force_recompile);

	return buffer->str();
}

string CompilerMSL::compile()
{
	MSLConfiguration default_msl_cfg;
	return compile(default_msl_cfg, nullptr, nullptr);
}

// Register the need to output any custom functions.
void CompilerMSL::preprocess_op_codes()
{
	custom_function_ops.clear();

	OpCodePreprocessor preproc(*this);
	traverse_all_reachable_opcodes(get<SPIRFunction>(entry_point), preproc);

	if (preproc.suppress_missing_prototypes)
		add_header_line("#pragma clang diagnostic ignored \"-Wmissing-prototypes\"");
}

// Move the Private global variables to the entry function.
// Non-constant variables cannot have global scope in Metal.
void CompilerMSL::localize_global_variables()
{
	auto &entry_func = get<SPIRFunction>(entry_point);
	auto iter = global_variables.begin();
	while (iter != global_variables.end())
	{
		uint32_t gv_id = *iter;
		auto &gbl_var = get<SPIRVariable>(gv_id);
		if (gbl_var.storage == StorageClassPrivate)
		{
			entry_func.add_local_variable(gv_id);
			iter = global_variables.erase(iter);
		}
		else
			iter++;
	}
}

// For any global variable accessed directly by a function,
// extract that variable and add it as an argument to that function.
void CompilerMSL::extract_global_variables_from_functions()
{

	// Uniforms
	std::unordered_set<uint32_t> global_var_ids;
	for (auto &id : ids)
	{
		if (id.get_type() == TypeVariable)
		{
			auto &var = id.get<SPIRVariable>();
			if (var.storage == StorageClassInput || var.storage == StorageClassUniform ||
			    var.storage == StorageClassUniformConstant || var.storage == StorageClassPushConstant)
			{
				global_var_ids.insert(var.self);
			}
		}
	}
	
	// Local vars that are declared in the main function and accessed directy by a function
	auto &entry_func = get<SPIRFunction>(entry_point);
	auto iter = entry_func.local_variables.begin();
	while (iter != entry_func.local_variables.end())
	{
		uint32_t gv_id = *iter;
		auto &gbl_var = get<SPIRVariable>(gv_id);
		global_var_ids.insert(gbl_var.self);
		iter++;
	}

	std::unordered_set<uint32_t> added_arg_ids;
	std::unordered_set<uint32_t> processed_func_ids;
	extract_global_variables_from_function(entry_point, added_arg_ids, global_var_ids, processed_func_ids);
}

// MSL does not support the use of global variables for shader input content.
// For any global variable accessed directly by the specified function, extract that variable,
// add it as an argument to that function, and the arg to the added_arg_ids collection.
void CompilerMSL::extract_global_variables_from_function(uint32_t func_id, std::unordered_set<uint32_t> &added_arg_ids,
                                                         std::unordered_set<uint32_t> &global_var_ids,
                                                         std::unordered_set<uint32_t> &processed_func_ids)
{
	// Avoid processing a function more than once
	if (processed_func_ids.find(func_id) != processed_func_ids.end())
	{
		// Return function global variables
		added_arg_ids = function_global_vars[func_id];
		return;
	}

	processed_func_ids.insert(func_id);

	auto &func = get<SPIRFunction>(func_id);

	// Recursively establish global args added to functions on which we depend.
	for (auto block : func.blocks)
	{
		auto &b = get<SPIRBlock>(block);
		for (auto &i : b.ops)
		{
			auto ops = stream(i);
			auto op = static_cast<Op>(i.op);

			switch (op)
			{
			case OpLoad:
			case OpAccessChain:
			{
				uint32_t base_id = ops[2];
				if (global_var_ids.find(base_id) != global_var_ids.end())
					added_arg_ids.insert(base_id);

				break;
			}
			case OpFunctionCall:
			{
				uint32_t inner_func_id = ops[2];
				std::unordered_set<uint32_t> inner_func_args;
				extract_global_variables_from_function(inner_func_id, inner_func_args, global_var_ids,
				                                       processed_func_ids);
				added_arg_ids.insert(inner_func_args.begin(), inner_func_args.end());
				break;
			}

			default:
				break;
			}
		}
	}

	function_global_vars[func_id] = added_arg_ids;

	// Add the global variables as arguments to the function
	if (func_id != entry_point)
	{
		uint32_t next_id = increase_bound_by(uint32_t(added_arg_ids.size()));
		for (uint32_t arg_id : added_arg_ids)
		{
			uint32_t type_id = get<SPIRVariable>(arg_id).basetype;
			func.add_parameter(type_id, next_id);
			set<SPIRVariable>(next_id, type_id, StorageClassFunction);

			// Ensure both the existing and new variables have the same name, and the name is valid
			string vld_name = ensure_valid_name(to_name(arg_id), "v");
			set_name(arg_id, vld_name);
			set_name(next_id, vld_name);

			meta[next_id].decoration.qualified_alias = meta[arg_id].decoration.qualified_alias;
			next_id++;
		}
	}
}

// If a vertex attribute exists at the location, it is marked as being used by this shader
void CompilerMSL::mark_location_as_used_by_shader(uint32_t location, StorageClass storage)
{
	MSLVertexAttr *p_va;
	auto &execution = get_entry_point();
	if ((execution.model == ExecutionModelVertex) && (storage == StorageClassInput) &&
	    (p_va = vtx_attrs_by_location[location]))
		p_va->used_by_shader = true;
}

// Add an interface structure for the type of storage, which is either StorageClassInput or StorageClassOutput.
// Returns the ID of the newly added variable, or zero if no variable was added.
uint32_t CompilerMSL::add_interface_block(StorageClass storage)
{
	// Accumulate the variables that should appear in the interface struct
	vector<SPIRVariable *> vars;
	bool incl_builtins = (storage == StorageClassOutput);
	for (auto &id : ids)
	{
		if (id.get_type() == TypeVariable)
		{
			auto &var = id.get<SPIRVariable>();
			auto &type = get<SPIRType>(var.basetype);
			if (var.storage == storage && interface_variable_exists_in_entry_point(var.self) &&
			    !is_hidden_variable(var, incl_builtins) && type.pointer)
			{
				vars.push_back(&var);
			}
		}
	}

	// If no variables qualify, leave
	if (vars.empty())
		return 0;

	// Add a new typed variable for this interface structure.
	// The initializer expression is allocated here, but populated when the function
	// declaraion is emitted, because it is cleared after each compilation pass.
	uint32_t next_id = increase_bound_by(3);
	uint32_t ib_type_id = next_id++;
	auto &ib_type = set<SPIRType>(ib_type_id);
	ib_type.basetype = SPIRType::Struct;
	ib_type.storage = storage;
	set_decoration(ib_type_id, DecorationBlock);

	uint32_t ib_var_id = next_id++;
	auto &var = set<SPIRVariable>(ib_var_id, ib_type_id, storage, 0);
	var.initializer = next_id++;

	string ib_var_ref;
	switch (storage)
	{
	case StorageClassInput:
		ib_var_ref = stage_in_var_name;
		break;

	case StorageClassOutput:
	{
		ib_var_ref = stage_out_var_name;

		// Add the output interface struct as a local variable to the entry function,
		// and force the entry function to return the output interface struct from
		// any blocks that perform a function return.
		auto &entry_func = get<SPIRFunction>(entry_point);
		entry_func.add_local_variable(ib_var_id);
		for (auto &blk_id : entry_func.blocks)
		{
			auto &blk = get<SPIRBlock>(blk_id);
			if (blk.terminator == SPIRBlock::Return)
				blk.return_value = ib_var_id;
		}
		break;
	}

	case StorageClassUniformConstant:
	{
		ib_var_ref = stage_uniform_var_name;
		break;
	}

	default:
		break;
	}

	set_name(ib_type_id, get_entry_point_name() + "_" + ib_var_ref);
	set_name(ib_var_id, ib_var_ref);

	for (auto p_var : vars)
	{
		uint32_t type_id = p_var->basetype;
		auto &type = get<SPIRType>(type_id);
		if (type.basetype == SPIRType::Struct)
		{
			// Flatten the struct members into the interface struct
			uint32_t mbr_idx = 0;
			for (auto &member : type.member_types)
			{
				// Add a reference to the member to the interface struct.
				uint32_t ib_mbr_idx = uint32_t(ib_type.member_types.size());
				ib_type.member_types.push_back(member); // membertype.self is different for array types

				// Give the member a name
				string mbr_name = ensure_valid_name(to_qualified_member_name(type, mbr_idx), "m");
				set_member_name(ib_type_id, ib_mbr_idx, mbr_name);

				// Update the original variable reference to include the structure reference
				string qual_var_name = ib_var_ref + "." + mbr_name;
				set_member_qualified_name(type_id, mbr_idx, qual_var_name);

				// Copy the variable location from the original variable to the member
				uint32_t locn = get_member_decoration(type_id, mbr_idx, DecorationLocation);
				set_member_decoration(ib_type_id, ib_mbr_idx, DecorationLocation, locn);
				mark_location_as_used_by_shader(locn, storage);

				// Mark the member as builtin if needed
				BuiltIn builtin;
				if (is_member_builtin(type, mbr_idx, &builtin))
				{
					set_member_decoration(ib_type_id, ib_mbr_idx, DecorationBuiltIn, builtin);
					if (builtin == BuiltInPosition)
						qual_pos_var_name = qual_var_name;
				}

				mbr_idx++;
			}
		}
		else if (type.basetype == SPIRType::Boolean || type.basetype == SPIRType::Char ||
		         type.basetype == SPIRType::Int || type.basetype == SPIRType::UInt ||
		         type.basetype == SPIRType::Int64 || type.basetype == SPIRType::UInt64 ||
		         type.basetype == SPIRType::Float || type.basetype == SPIRType::Double ||
		         type.basetype == SPIRType::Boolean)
		{
			// Add a reference to the variable type to the interface struct.
			uint32_t ib_mbr_idx = uint32_t(ib_type.member_types.size());
			ib_type.member_types.push_back(type_id);

			// Give the member a name
			string mbr_name = ensure_valid_name(to_expression(p_var->self), "m");
			set_member_name(ib_type_id, ib_mbr_idx, mbr_name);

			// Update the original variable reference to include the structure reference
			string qual_var_name = ib_var_ref + "." + mbr_name;
			meta[p_var->self].decoration.qualified_alias = qual_var_name;

			// Copy the variable location from the original variable to the member
			auto &dec = meta[p_var->self].decoration;
			uint32_t locn = dec.location;
			if (get_decoration_mask(p_var->self) & (1ull << DecorationLocation)) {
				set_member_decoration(ib_type_id, ib_mbr_idx, DecorationLocation, locn);
			}
			mark_location_as_used_by_shader(locn, storage);

			// Mark the member as builtin if needed
			if (is_builtin_variable(*p_var))
			{
				set_member_decoration(ib_type_id, ib_mbr_idx, DecorationBuiltIn, dec.builtin_type);
				if (dec.builtin_type == BuiltInPosition)
					qual_pos_var_name = qual_var_name;
			}
		}
	}

	// Sort the members of the interface structure by their attribute numbers.
	// Oddly, Metal handles inputs better if they are sorted in reverse order,
	// particularly if the offsets are all equal.
	MemberSorter::SortAspect sort_aspect =
	    (storage == StorageClassInput) ? MemberSorter::LocationReverse : MemberSorter::Location;
	MemberSorter memberSorter(ib_type, meta[ib_type_id], sort_aspect);
	memberSorter.sort();

	// Sort input or output variables alphabetical
	auto &execution = get_entry_point();
	if ((execution.model == ExecutionModelFragment && storage == StorageClassInput) ||
	    (execution.model == ExecutionModelVertex && storage == StorageClassOutput))
	{
		MemberSorter memberSorter(ib_type, meta[ib_type.self], MemberSorter::Alphabetical);
		memberSorter.sort();
	}

	return ib_var_id;
}

// Emits the file header info
void CompilerMSL::emit_header()
{
	if (!header_lines.empty())
	{
		for (auto &header : header_lines)
			statement(header);

		statement("");
	}

	statement("#include <metal_stdlib>");
	statement("#include <simd/simd.h>");
	statement("");
	statement("using namespace metal;");
	statement("");
}

// Emits any needed custom function bodies.
void CompilerMSL::emit_custom_functions()
{
	for (auto &op : custom_function_ops)
	{
		switch (op)
		{
		case OpFMod:
			statement("// Support GLSL mod(), which is slightly different than Metal fmod()");
			statement("template<typename Tx, typename Ty>");
			statement("Tx mod(Tx x, Ty y)");
			begin_scope();
			statement("return x - y * floor(x / y);");
			end_scope();
			statement("");
			break;

		default:
			break;
		}
	}
}

void CompilerMSL::emit_resources()
{

	// Output all basic struct types which are not Block or BufferBlock as these are declared inplace
	// when such variables are instantiated.
	for (auto &id : ids)
	{
		if (id.get_type() == TypeType)
		{
			auto &type = id.get<SPIRType>();
			if (type.basetype == SPIRType::Struct && type.array.empty() && !type.pointer &&
			    (meta[type.self].decoration.decoration_flags &
			     ((1ull << DecorationBlock) | (1ull << DecorationBufferBlock))) == 0)
			{
				emit_struct(type);
			}
		}
	}

	// Output Uniform buffers and constants
	for (auto &id : ids)
	{
		if (id.get_type() == TypeVariable)
		{
			auto &var = id.get<SPIRVariable>();
			auto &type = get<SPIRType>(var.basetype);

			if (var.storage != StorageClassFunction && type.pointer &&
			    (type.storage == StorageClassUniform || type.storage == StorageClassUniformConstant ||
			     type.storage == StorageClassPushConstant) &&
			    !is_hidden_variable(var) && (meta[type.self].decoration.decoration_flags &
			                                 ((1ull << DecorationBlock) | (1ull << DecorationBufferBlock))))
			{
				emit_struct(type);
			}
		}
	}

	// Output interface blocks.
	emit_interface_block(stage_in_var_id);
	emit_interface_block(stage_out_var_id);
	emit_interface_block(stage_uniforms_var_id);
}

// Override for MSL-specific syntax instructions
void CompilerMSL::emit_instruction(const Instruction &instruction)
{

#define BOP(op) emit_binary_op(ops[0], ops[1], ops[2], ops[3], #op)
#define BOP_CAST(op, type) \
	emit_binary_op_cast(ops[0], ops[1], ops[2], ops[3], #op, type, opcode_is_sign_invariant(opcode))
#define UOP(op) emit_unary_op(ops[0], ops[1], ops[2], #op)
#define QFOP(op) emit_quaternary_func_op(ops[0], ops[1], ops[2], ops[3], ops[4], ops[5], #op)
#define TFOP(op) emit_trinary_func_op(ops[0], ops[1], ops[2], ops[3], ops[4], #op)
#define BFOP(op) emit_binary_func_op(ops[0], ops[1], ops[2], ops[3], #op)
#define BFOP_CAST(op, type) \
	emit_binary_func_op_cast(ops[0], ops[1], ops[2], ops[3], #op, type, opcode_is_sign_invariant(opcode))
#define BFOP(op) emit_binary_func_op(ops[0], ops[1], ops[2], ops[3], #op)
#define UFOP(op) emit_unary_func_op(ops[0], ops[1], ops[2], #op)

	auto ops = stream(instruction);
	auto opcode = static_cast<Op>(instruction.op);

	switch (opcode)
	{

	// Comparisons
	case OpIEqual:
	case OpLogicalEqual:
	case OpFOrdEqual:
		BOP(==);
		break;

	case OpINotEqual:
	case OpLogicalNotEqual:
	case OpFOrdNotEqual:
		BOP(!=);
		break;

	case OpUGreaterThan:
	case OpSGreaterThan:
	case OpFOrdGreaterThan:
		BOP(>);
		break;

	case OpUGreaterThanEqual:
	case OpSGreaterThanEqual:
	case OpFOrdGreaterThanEqual:
		BOP(>=);
		break;

	case OpULessThan:
	case OpSLessThan:
	case OpFOrdLessThan:
		BOP(<);
		break;

	case OpULessThanEqual:
	case OpSLessThanEqual:
	case OpFOrdLessThanEqual:
		BOP(<=);
		break;

	// Derivatives
	case OpDPdx:
		UFOP(dfdx);
		break;

	case OpDPdy:
		UFOP(dfdy);
		break;

	case OpImageQuerySize:
	{
		auto &type = expression_type(ops[2]);
		uint32_t result_type = ops[0];
		uint32_t id = ops[1];

		if (type.basetype == SPIRType::Image)
		{
			string img_exp = to_expression(ops[2]);
			auto &img_type = type.image;
			switch (img_type.dim)
			{
			case Dim1D:
				if (img_type.arrayed)
					emit_op(result_type, id, join("uint2(", img_exp, ".get_width(), ", img_exp, ".get_array_size())"),
					        false);
				else
					emit_op(result_type, id, join(img_exp, ".get_width()"), true);
				break;

			case Dim2D:
			case DimCube:
				if (img_type.arrayed)
					emit_op(result_type, id, join("uint3(", img_exp, ".get_width(), ", img_exp, ".get_height(), ",
					                              img_exp, ".get_array_size())"),
					        false);
				else
					emit_op(result_type, id, join("uint2(", img_exp, ".get_width(), ", img_exp, ".get_height())"),
					        false);
				break;

			case Dim3D:
				emit_op(result_type, id,
				        join("uint3(", img_exp, ".get_width(), ", img_exp, ".get_height(), ", img_exp, ".get_depth())"),
				        false);
				break;

			default:
				break;
			}
		}
		else
			SPIRV_CROSS_THROW("Invalid type for OpImageQuerySize.");
		break;
	}

	default:
		CompilerGLSL::emit_instruction(instruction);
		break;
	}
}

// Override for MSL-specific extension syntax instructions
void CompilerMSL::emit_glsl_op(uint32_t result_type, uint32_t id, uint32_t eop, const uint32_t *args, uint32_t count)
{
	GLSLstd450 op = static_cast<GLSLstd450>(eop);

	switch (op)
	{
	case GLSLstd450Atan2:
		emit_binary_func_op(result_type, id, args[0], args[1], "atan2");
		break;

	default:
		CompilerGLSL::emit_glsl_op(result_type, id, eop, args, count);
		break;
	}
}

// Emit a structure declaration for the specified interface variable.
void CompilerMSL::emit_interface_block(uint32_t ib_var_id)
{
	if (ib_var_id)
	{
		auto &ib_var = get<SPIRVariable>(ib_var_id);
		auto &ib_type = get<SPIRType>(ib_var.basetype);
		auto &m = meta.at(ib_type.self);
		if (m.members.size() > 0) emit_struct(ib_type);
	}
}

<<<<<<< HEAD
// Output a declaration statement for each function.
void CompilerMSL::emit_function_declarations()
{
	for (auto &id : ids)
		if (id.get_type() == TypeFunction)
		{
			auto &func = id.get<SPIRFunction>();
			if (func.self != entry_point) {
				emit_function_prototype(func, true);
			}
		}

	statement("");
}

void CompilerMSL::emit_function_prototype(SPIRFunction &func, uint64_t)
{
	emit_function_prototype(func, false);
}

=======
>>>>>>> 20f149a9
// Emits the declaration signature of the specified function.
// If this is the entry point function, Metal-specific return value and function arguments are added.
void CompilerMSL::emit_function_prototype(SPIRFunction &func, uint64_t)
{
	local_variable_names = resource_names;
	string decl;

	processing_entry_point = (func.self == entry_point);

	auto &type = get<SPIRType>(func.return_type);
	decl += func_type_decl(type);
	decl += " ";
	decl += clean_func_name(to_name(func.self));

	decl += "(";

	if (processing_entry_point)
	{
		decl += entry_point_args(!func.arguments.empty());

		// If entry point function has a output interface struct, set its initializer.
		// This is done at this late stage because the initialization expression is
		// cleared after each compilation pass.
		if (stage_out_var_id)
		{
			auto &so_var = get<SPIRVariable>(stage_out_var_id);
			auto &so_type = get<SPIRType>(so_var.basetype);
			set<SPIRExpression>(so_var.initializer, "{}", so_type.self, true);
		}
	}

	for (auto &arg : func.arguments)
	{
		add_local_variable_name(arg.id);

		bool is_uniform_struct = false;
		auto *var = maybe_get<SPIRVariable>(arg.id);
		if (var)
		{
			var->parameter = &arg; // Hold a pointer to the parameter so we can invalidate the readonly field if needed.

			// Check if this arg is one of the synthetic uniform args
			// created to handle uniform access inside the function
			auto &var_type = get<SPIRType>(var->basetype);
			is_uniform_struct =
			    ((var_type.basetype == SPIRType::Struct) &&
			     (var_type.storage == StorageClassUniform || var_type.storage == StorageClassUniformConstant ||
			      var_type.storage == StorageClassPushConstant));
		}

		decl += (is_uniform_struct ? "constant " : "thread ");
		decl += argument_decl(arg);

		// Manufacture automatic sampler arg for SampledImage texture
		auto &arg_type = get<SPIRType>(arg.type);
		if (arg_type.basetype == SPIRType::SampledImage)
			decl += ", thread const sampler& " + to_sampler_expression(arg.id);

		if (&arg != &func.arguments.back())
			decl += ", ";
	}

	decl += ")";
	statement(decl);
}

// Returns the texture sampling function string for the specified image and sampling characteristics.
string CompilerMSL::to_function_name(uint32_t img, const SPIRType &, bool is_fetch, bool is_gather, bool, bool, bool,
                                     bool, bool, bool has_dref)
{
	// Texture reference
	string fname = to_expression(img) + ".";

	// Texture function and sampler
	if (is_fetch)
		fname += "read";
	else if (is_gather)
		fname += "gather";
	else
		fname += "sample";

	if (has_dref)
		fname += "_compare";

	return fname;
}

// Returns the function args for a texture sampling function for the specified image and sampling characteristics.
string CompilerMSL::to_function_args(uint32_t img, const SPIRType &imgtype, bool is_fetch, bool, bool is_proj,
                                     uint32_t coord, uint32_t, uint32_t dref, uint32_t grad_x, uint32_t grad_y,
                                     uint32_t lod, uint32_t coffset, uint32_t offset, uint32_t bias, uint32_t comp,
                                     uint32_t, bool *p_forward)
{
	string farg_str = to_sampler_expression(img);

	// Texture coordinates
	bool forward = should_forward(coord);
	auto coord_expr = to_enclosed_expression(coord);
	string tex_coords = coord_expr;
	const char *alt_coord = "";

	switch (imgtype.image.dim)
	{
	case Dim1D:
		tex_coords = coord_expr + ".x";
		remove_duplicate_swizzle(tex_coords);

		alt_coord = ".y";

		break;

	case Dim2D:
		if (msl_config.flip_frag_y)
		{
			string coord_x = coord_expr + ".x";
			remove_duplicate_swizzle(coord_x);
			string coord_y = coord_expr + ".y";
			remove_duplicate_swizzle(coord_y);
			tex_coords = "float2(" + coord_x + ", (1.0 - " + coord_y + "))";
		}
		else
		{
			tex_coords = coord_expr + ".xy";
			remove_duplicate_swizzle(tex_coords);
		}

		alt_coord = ".z";

		break;

	case Dim3D:
	case DimCube:
		if (msl_config.flip_frag_y)
		{
			string coord_x = coord_expr + ".x";
			remove_duplicate_swizzle(coord_x);
			string coord_y = coord_expr + ".y";
			remove_duplicate_swizzle(coord_y);
			string coord_z = coord_expr + ".z";
			remove_duplicate_swizzle(coord_z);
			tex_coords = "float3(" + coord_x + ", (1.0 - " + coord_y + "), " + coord_z + ")";
		}
		else
		{
			tex_coords = coord_expr + ".xyz";
			remove_duplicate_swizzle(tex_coords);
		}

		alt_coord = ".w";

		break;

	default:
		break;
	}

	// Use alt coord for projection or texture array
	if (imgtype.image.arrayed)
		tex_coords += ", " + coord_expr + alt_coord;
	else if (is_proj)
		tex_coords += " / " + coord_expr + alt_coord;

	farg_str += ", ";
	farg_str += tex_coords;

	// Depth compare reference value
	if (dref)
	{
		forward = forward && should_forward(dref);
		farg_str += ", ";
		farg_str += to_expression(dref);
	}

	// LOD Options
	if (bias)
	{
		forward = forward && should_forward(bias);
		farg_str += ", bias(" + to_expression(bias) + ")";
	}

	if (lod)
	{
		forward = forward && should_forward(lod);
		if (is_fetch)
		{
			farg_str += ", " + to_expression(lod);
		}
		else
		{
			farg_str += ", level(" + to_expression(lod) + ")";
		}
	}

	if (grad_x || grad_y)
	{
		forward = forward && should_forward(grad_x);
		forward = forward && should_forward(grad_y);
		string grad_opt;
		switch (imgtype.image.dim)
		{
		case Dim2D:
			grad_opt = "2d";
			break;
		case Dim3D:
			grad_opt = "3d";
			break;
		case DimCube:
			grad_opt = "cube";
			break;
		default:
			grad_opt = "unsupported_gradient_dimension";
			break;
		}
		farg_str += ", gradient" + grad_opt + "(" + to_expression(grad_x) + ", " + to_expression(grad_y) + ")";
	}

	// Add offsets
	string offset_expr;
	if (coffset)
	{
		forward = forward && should_forward(coffset);
		offset_expr = to_expression(coffset);
	}
	else if (offset)
	{
		forward = forward && should_forward(offset);
		offset_expr = to_expression(offset);
	}

	if (!offset_expr.empty())
	{
		switch (imgtype.image.dim)
		{
		case Dim2D:
			if (msl_config.flip_frag_y)
			{
				string coord_x = offset_expr + ".x";
				remove_duplicate_swizzle(coord_x);
				string coord_y = offset_expr + ".y";
				remove_duplicate_swizzle(coord_y);
				offset_expr = "float2(" + coord_x + ", (1.0 - " + coord_y + "))";
			}
			else
			{
				offset_expr = offset_expr + ".xy";
				remove_duplicate_swizzle(offset_expr);
			}

			farg_str += ", " + offset_expr;
			break;

		case Dim3D:
			if (msl_config.flip_frag_y)
			{
				string coord_x = offset_expr + ".x";
				remove_duplicate_swizzle(coord_x);
				string coord_y = offset_expr + ".y";
				remove_duplicate_swizzle(coord_y);
				string coord_z = offset_expr + ".z";
				remove_duplicate_swizzle(coord_z);
				offset_expr = "float3(" + coord_x + ", (1.0 - " + coord_y + "), " + coord_z + ")";
			}
			else
			{
				offset_expr = offset_expr + ".xyz";
				remove_duplicate_swizzle(offset_expr);
			}

			farg_str += ", " + offset_expr;
			break;

		default:
			break;
		}
	}

	if (comp)
	{
		forward = forward && should_forward(comp);
		farg_str += ", " + to_component_argument(comp);
	}

	*p_forward = forward;

	return farg_str;
}

// Returns a string to use in an image sampling function argument.
// The ID must be a scalar constant.
string CompilerMSL::to_component_argument(uint32_t id)
{
	if (ids[id].get_type() != TypeConstant)
	{
		SPIRV_CROSS_THROW("ID " + to_string(id) + " is not an OpConstant.");
		return "component::x";
	}

	uint32_t component_index = get<SPIRConstant>(id).scalar();
	switch (component_index)
	{
	case 0:
		return "component::x";
	case 1:
		return "component::y";
	case 2:
		return "component::z";
	case 3:
		return "component::w";

	default:
		SPIRV_CROSS_THROW("The value (" + to_string(component_index) + ") of OpConstant ID " + to_string(id) +
		                  " is not a valid Component index, which must be one of 0, 1, 2, or 3.");
		return "component::x";
	}
}

// Establish sampled image as expression object and assign the sampler to it.
void CompilerMSL::emit_sampled_image_op(uint32_t result_type, uint32_t result_id, uint32_t image_id, uint32_t samp_id)
{
	set<SPIRExpression>(result_id, to_expression(image_id), result_type, true);
	meta[result_id].sampler = samp_id;
}

// Returns a string representation of the ID, usable as a function arg.
// Manufacture automatic sampler arg for SampledImage texture.
string CompilerMSL::to_func_call_arg(uint32_t id)
{
	string arg_str = CompilerGLSL::to_func_call_arg(id);

	// Manufacture automatic sampler arg if the arg is a SampledImage texture.
	Variant &id_v = ids[id];
	if (id_v.get_type() == TypeVariable)
	{
		auto &var = id_v.get<SPIRVariable>();
		auto &type = get<SPIRType>(var.basetype);
		if (type.basetype == SPIRType::SampledImage)
			arg_str += ", " + to_sampler_expression(id);
	}

	return arg_str;
}

// If the ID represents a sampled image that has been assigned a sampler already,
// generate an expression for the sampler, otherwise generate a fake sampler name
// by appending a suffix to the expression constructed from the ID.
string CompilerMSL::to_sampler_expression(uint32_t id)
{
	uint32_t samp_id = meta[id].sampler;
	return samp_id ? to_expression(samp_id) : to_expression(id) + sampler_name_suffix;
}

// Called automatically at the end of the entry point function
void CompilerMSL::emit_fixup()
{
	auto &execution = get_entry_point();

	if ((execution.model == ExecutionModelVertex) && stage_out_var_id && !qual_pos_var_name.empty())
	{
		if (options.vertex.fixup_clipspace)
		{
			statement(qual_pos_var_name, ".z = (", qual_pos_var_name, ".z + ", qual_pos_var_name,
			          ".w) * 0.5;       // Adjust clip-space for Metal");
		}

		if (msl_config.flip_vert_y)
			statement(qual_pos_var_name, ".y = -(", qual_pos_var_name, ".y);", "    // Invert Y-axis for Metal");
	}
}

// Returns a declaration for a structure member.
string CompilerMSL::member_decl(const SPIRType &type, const SPIRType &membertype, uint32_t index)
{
	return join(type_to_glsl(membertype), " ", to_member_name(type, index), type_to_array_glsl(membertype),
	            member_attribute_qualifier(type, index));
}

// Return a MSL qualifier for the specified function attribute member
string CompilerMSL::member_attribute_qualifier(const SPIRType &type, uint32_t index)
{
	auto &execution = get_entry_point();

	BuiltIn builtin;
	bool is_builtin = is_member_builtin(type, index, &builtin);

	// Vertex function inputs
	if (execution.model == ExecutionModelVertex && type.storage == StorageClassInput)
	{
		if (is_builtin)
		{
			switch (builtin)
			{
			case BuiltInVertexId:
			case BuiltInVertexIndex:
			case BuiltInInstanceId:
			case BuiltInInstanceIndex:
				return string(" [[") + builtin_qualifier(builtin) + "]]";

			default:
				return "";
			}
		}
		uint32_t locn = get_ordered_member_location(type.self, index);
		return string(" [[attribute(") + convert_to_string(locn) + ")]]";
	}

	// Vertex function outputs
	if (execution.model == ExecutionModelVertex && type.storage == StorageClassOutput)
	{
		if (is_builtin)
		{
			switch (builtin)
			{
			case BuiltInClipDistance:
				return " /* [[clip_distance]] built-in not yet supported under Metal. */";

			case BuiltInPointSize: // Must output only if really rendering points
				return msl_config.is_rendering_points ? (string(" [[") + builtin_qualifier(builtin) + "]]") : "";

			case BuiltInPosition:
			case BuiltInLayer:
				return string(" [[") + builtin_qualifier(builtin) + "]]";

			default:
				return "";
			}
		}
		uint32_t locn = get_ordered_member_location(type.self, index);
		return string(" [[user(locn") + convert_to_string(locn) + ")]]";
	}

	// Fragment function inputs
	if (execution.model == ExecutionModelFragment && type.storage == StorageClassInput)
	{
		if (is_builtin)
		{
			switch (builtin)
			{
			case BuiltInFrontFacing:
			case BuiltInPointCoord:
			case BuiltInFragCoord:
			case BuiltInSampleId:
			case BuiltInSampleMask:
			case BuiltInLayer:
				return string(" [[") + builtin_qualifier(builtin) + "]]";

			default:
				return "";
			}
		}
		uint32_t locn = get_ordered_member_location(type.self, index);
		return string(" [[user(locn") + convert_to_string(locn) + ")]]";
	}

	// Fragment function outputs
	if (execution.model == ExecutionModelFragment && type.storage == StorageClassOutput)
	{
		if (is_builtin)
		{
			switch (builtin)
			{
			case BuiltInSampleMask:
			case BuiltInFragDepth:
				return string(" [[") + builtin_qualifier(builtin) + "]]";

			default:
				return "";
			}
		}
		uint32_t locn = get_ordered_member_location(type.self, index);
		return string(" [[color(") + convert_to_string(locn) + ")]]";
	}

	return "";
}

// Returns the location decoration of the member with the specified index in the specified type.
// If the location of the member has been explicitly set, that location is used. If not, this
// function assumes the members are ordered in their location order, and simply returns the
// index as the location.
uint32_t CompilerMSL::get_ordered_member_location(uint32_t type_id, uint32_t index)
{
	auto &m = meta.at(type_id);
	if (index < m.members.size())
	{
		auto &dec = m.members[index];
		if (dec.decoration_flags & (1ull << DecorationLocation))
			return dec.location;
	}

	return index;
}

string CompilerMSL::constant_expression(const SPIRConstant &c)
{
	if (!c.subconstants.empty())
	{
		// Handles Arrays and structures.
		string res = "{";
		for (auto &elem : c.subconstants)
		{
			res += constant_expression(get<SPIRConstant>(elem));
			if (&elem != &c.subconstants.back())
				res += ", ";
		}
		res += "}";
		return res;
	}
	else if (c.columns() == 1)
	{
		return constant_expression_vector(c, 0);
	}
	else
	{
		string res = type_to_glsl(get<SPIRType>(c.constant_type)) + "(";
		for (uint32_t col = 0; col < c.columns(); col++)
		{
			res += constant_expression_vector(c, col);
			if (col + 1 < c.columns())
				res += ", ";
		}
		res += ")";
		return res;
	}
}

// Returns the type declaration for a function, including the
// entry type if the current function is the entry point function
string CompilerMSL::func_type_decl(SPIRType &type)
{
	auto &execution = get_entry_point();
	// The regular function return type. If not processing the entry point function, that's all we need
	string return_type = type_to_glsl(type);
	if (!processing_entry_point)
		return return_type;

	// If an outgoing interface block has been defined, override the entry point return type
	if (stage_out_var_id)
	{
		auto &so_var = get<SPIRVariable>(stage_out_var_id);
		auto &so_type = get<SPIRType>(so_var.basetype);
		return_type = type_to_glsl(so_type);
	}

	// Prepend a entry type, based on the execution model
	string entry_type;
	switch (execution.model)
	{
	case ExecutionModelVertex:
		entry_type = "vertex";
		break;
	case ExecutionModelFragment:
		entry_type = (execution.flags & (1ull << ExecutionModeEarlyFragmentTests)) ?
		                 "fragment [[ early_fragment_tests ]]" :
		                 "fragment";
		break;
	case ExecutionModelGLCompute:
	case ExecutionModelKernel:
		entry_type = "kernel";
		break;
	default:
		entry_type = "unknown";
		break;
	}

	return entry_type + " " + return_type;
}

// Ensures the function name is not "main", which is illegal in MSL
string CompilerMSL::clean_func_name(string func_name)
{
	auto iter = func_name_overrides.find(func_name);
	return (iter != func_name_overrides.end()) ? iter->second : func_name;
}

// Returns a string containing a comma-delimited list of args for the entry point function
string CompilerMSL::entry_point_args(bool append_comma)
{
	string ep_args;

	// Stage-in structure
	if (stage_in_var_id)
	{
		auto &var = get<SPIRVariable>(stage_in_var_id);
		auto &type = get<SPIRType>(var.basetype);

		if (!ep_args.empty())
			ep_args += ", ";

		ep_args += type_to_glsl(type) + " " + to_name(var.self) + " [[stage_in]]";
	}

	// Uniforms
	for (auto &id : ids)
	{
		if (id.get_type() == TypeVariable)
		{
			auto &var = id.get<SPIRVariable>();
			auto &type = get<SPIRType>(var.basetype);

			if ((var.storage == StorageClassUniform || var.storage == StorageClassUniformConstant ||
			     var.storage == StorageClassPushConstant))
			{
				switch (type.basetype)
				{
<<<<<<< HEAD
					case SPIRType::Struct: {
						auto &m = meta.at(type.self);
						if (m.members.size() == 0) break;
						if (!ep_args.empty())
							ep_args += ", ";
						ep_args += "constant " + type_to_glsl(type) + "& " + to_name(var.self);
						ep_args += " [[buffer(" + convert_to_string(get_metal_resource_index(var, type.basetype)) + ")]]";
					}
=======
				case SPIRType::Struct:
					if (!ep_args.empty())
						ep_args += ", ";
					if ((meta[type.self].decoration.decoration_flags & (1ull << DecorationBufferBlock)) != 0 &&
					    (meta[var.self].decoration.decoration_flags & (1ull << DecorationNonWritable)) == 0)
					{
						ep_args += "device ";
					}
					else
					{
						ep_args += "constant ";
					}
					ep_args += type_to_glsl(type) + "& " + to_name(var.self);
					ep_args += " [[buffer(" + convert_to_string(get_metal_resource_index(var, type.basetype)) + ")]]";
>>>>>>> 20f149a9
					break;
				case SPIRType::Sampler:
					if (!ep_args.empty())
						ep_args += ", ";
					ep_args += type_to_glsl(type) + " " + to_name(var.self);
					ep_args += " [[sampler(" + convert_to_string(get_metal_resource_index(var, type.basetype)) + ")]]";
					break;
				case SPIRType::Image:
					if (!ep_args.empty())
						ep_args += ", ";
					ep_args += type_to_glsl(type) + " " + to_name(var.self);
					ep_args += " [[texture(" + convert_to_string(get_metal_resource_index(var, type.basetype)) + ")]]";
					break;
				case SPIRType::SampledImage:
					if (!ep_args.empty())
						ep_args += ", ";
					ep_args += type_to_glsl(type) + " " + to_name(var.self);
					ep_args +=
					    " [[texture(" + convert_to_string(get_metal_resource_index(var, SPIRType::Image)) + ")]]";
					if (type.image.dim != DimBuffer)
					{
						ep_args += ", sampler " + to_sampler_expression(var.self);
						ep_args +=
						    " [[sampler(" + convert_to_string(get_metal_resource_index(var, SPIRType::Sampler)) + ")]]";
					}
					break;
				default:
					break;
				}
			}
			if (var.storage == StorageClassInput && is_builtin_variable(var))
			{
				if (!ep_args.empty())
					ep_args += ", ";
				BuiltIn bi_type = meta[var.self].decoration.builtin_type;
				ep_args += builtin_type_decl(bi_type) + " " + to_expression(var.self);
				ep_args += " [[" + builtin_qualifier(bi_type) + "]]";
			}
		}
	}

	if (!ep_args.empty() && append_comma)
		ep_args += ", ";

	return ep_args;
}

// Returns the Metal index of the resource of the specified type as used by the specified variable.
uint32_t CompilerMSL::get_metal_resource_index(SPIRVariable &var, SPIRType::BaseType basetype)
{
	auto &execution = get_entry_point();
	auto &var_dec = meta[var.self].decoration;
	uint32_t var_desc_set = (var.storage == StorageClassPushConstant) ? kPushConstDescSet : var_dec.set;
	uint32_t var_binding = (var.storage == StorageClassPushConstant) ? kPushConstBinding : var_dec.binding;

	// If a matching binding has been specified, find and use it
	for (auto p_res_bind : resource_bindings)
	{
		if (p_res_bind->stage == execution.model && p_res_bind->desc_set == var_desc_set &&
		    p_res_bind->binding == var_binding)
		{

			p_res_bind->used_by_shader = true;
			switch (basetype)
			{
			case SPIRType::Struct:
				return p_res_bind->msl_buffer;
			case SPIRType::Image:
				return p_res_bind->msl_texture;
			case SPIRType::Sampler:
				return p_res_bind->msl_sampler;
			default:
				return 0;
			}
		}
	}

	// If a binding has not been specified, revert to incrementing resource indices
	switch (basetype)
	{
	case SPIRType::Struct:
		return next_metal_resource_index.msl_buffer++;
	case SPIRType::Image:
		return next_metal_resource_index.msl_texture++;
	case SPIRType::Sampler:
		return next_metal_resource_index.msl_sampler++;
	default:
		return 0;
	}
}

// Returns the name of the entry point of this shader
string CompilerMSL::get_entry_point_name()
{
	return clean_func_name(to_name(entry_point));
}

string CompilerMSL::argument_decl(const SPIRFunction::Parameter &arg)
{
	auto &type = expression_type(arg.id);
	bool constref = !type.pointer || arg.write_count == 0;

	// TODO: Check if this arg is an uniform pointer
	bool pointer = type.storage == StorageClassUniformConstant;

	auto &var = get<SPIRVariable>(arg.id);
	return join(constref ? "const " : "", type_to_glsl(type), pointer ? " " : "& ", to_name(var.self),
	            type_to_array_glsl(type));
}

// If we're currently in the entry point function, and the object
// has a qualified name, use it, otherwise use the standard name.
string CompilerMSL::to_name(uint32_t id, bool allow_alias)
{
	if (current_function && (current_function->self == entry_point))
	{
		string qual_name = meta.at(id).decoration.qualified_alias;
		if (!qual_name.empty())
			return qual_name;
	}
	return Compiler::to_name(id, allow_alias);
}

// Returns a name that combines the name of the struct with the name of the member, except for Builtins
string CompilerMSL::to_qualified_member_name(const SPIRType &type, uint32_t index)
{
	// Don't qualify Builtin names because they are unique and are treated as such when building expressions
	BuiltIn builtin;
	if (is_member_builtin(type, index, &builtin))
		return builtin_to_glsl(builtin);

	// Strip any underscore prefix from member name
	string mbr_name = to_member_name(type, index);
	size_t startPos = mbr_name.find_first_not_of("_");
	mbr_name = (startPos != std::string::npos) ? mbr_name.substr(startPos) : "";
	return join(to_name(type.self), "_", mbr_name);
}

// Ensures that the specified name is permanently usable by prepending a prefix
// if the first chars are _ and a digit, which indicate a transient name.
string CompilerMSL::ensure_valid_name(string name, string pfx)
{
	if (name.size() >= 2 && name[0] == '_' && isdigit(name[1]))
	{
		return join(pfx, name);
	}
	else
	{
		auto iter = var_name_overrides.find(name);
		return (iter != var_name_overrides.end()) ? iter->second : name;
	}
}

// Returns an MSL string describing  the SPIR-V type
string CompilerMSL::type_to_glsl(const SPIRType &type)
{
	// Ignore the pointer type since GLSL doesn't have pointers.

	switch (type.basetype)
	{
	case SPIRType::Struct:
		// Need OpName lookup here to get a "sensible" name for a struct.
		return to_name(type.self);

	case SPIRType::Image:
	case SPIRType::SampledImage:
		return image_type_glsl(type);

	case SPIRType::Sampler:
		// Not really used.
		return "sampler";

	case SPIRType::Void:
		return "void";

	default:
		break;
	}

	if (is_scalar(type)) // Scalar builtin
	{
		switch (type.basetype)
		{
		case SPIRType::Boolean:
			return "bool";
		case SPIRType::Char:
			return "char";
		case SPIRType::Int:
			return (type.width == 16 ? "short" : "int");
		case SPIRType::UInt:
			return (type.width == 16 ? "ushort" : "uint");
		case SPIRType::AtomicCounter:
			return "atomic_uint";
		case SPIRType::Float:
			return (type.width == 16 ? "half" : "float");
		default:
			return "unknown_type";
		}
	}
	else if (is_vector(type)) // Vector builtin
	{
		switch (type.basetype)
		{
		case SPIRType::Boolean:
			return join("bool", type.vecsize);
		case SPIRType::Char:
			return join("char", type.vecsize);
			;
		case SPIRType::Int:
			return join((type.width == 16 ? "short" : "int"), type.vecsize);
		case SPIRType::UInt:
			return join((type.width == 16 ? "ushort" : "uint"), type.vecsize);
		case SPIRType::Float:
			return join((type.width == 16 ? "half" : "float"), type.vecsize);
		default:
			return "unknown_type";
		}
	}
	else
	{
		switch (type.basetype)
		{
		case SPIRType::Boolean:
		case SPIRType::Int:
		case SPIRType::UInt:
		case SPIRType::Float:
			return join((type.width == 16 ? "half" : "float"), type.columns, "x", type.vecsize);
		default:
			return "unknown_type";
		}
	}
}

// Returns an MSL string describing  the SPIR-V image type
string CompilerMSL::image_type_glsl(const SPIRType &type)
{
	string img_type_name;

	auto &img_type = type.image;
	if (img_type.depth)
	{
		switch (img_type.dim)
		{
		case spv::Dim2D:
			img_type_name += (img_type.ms ? "depth2d_ms" : (img_type.arrayed ? "depth2d_array" : "depth2d"));
			break;
		case spv::DimCube:
			img_type_name += (img_type.arrayed ? "depthcube_array" : "depthcube");
			break;
		default:
			img_type_name += "unknown_depth_texture_type";
			break;
		}
	}
	else
	{
		switch (img_type.dim)
		{
		case spv::Dim1D:
			img_type_name += (img_type.arrayed ? "texture1d_array" : "texture1d");
			break;
		case spv::DimBuffer:
		case spv::Dim2D:
			img_type_name += (img_type.ms ? "texture2d_ms" : (img_type.arrayed ? "texture2d_array" : "texture2d"));
			break;
		case spv::Dim3D:
			img_type_name += "texture3d";
			break;
		case spv::DimCube:
			img_type_name += (img_type.arrayed ? "texturecube_array" : "texturecube");
			break;
		default:
			img_type_name += "unknown_texture_type";
			break;
		}
	}

	// Append the pixel type
	auto &img_pix_type = get<SPIRType>(img_type.type);
	img_type_name += "<" + type_to_glsl(img_pix_type) + ">";

	return img_type_name;
}

// Returns an MSL string identifying the name of a SPIR-V builtin.
// Output builtins are qualified with the name of the stage out structure.
string CompilerMSL::builtin_to_glsl(BuiltIn builtin)
{
	switch (builtin)
	{

	// Override GLSL compiler strictness
	case BuiltInVertexId:
		return "gl_VertexID";
	case BuiltInInstanceId:
		return "gl_InstanceID";
	case BuiltInVertexIndex:
		return "gl_VertexIndex";
	case BuiltInInstanceIndex:
		return "gl_InstanceIndex";

	// Output builtins qualified with output struct when used in the entry function
	case BuiltInPosition:
	case BuiltInPointSize:
	case BuiltInClipDistance:
	case BuiltInLayer:
		if (current_function && (current_function->self == entry_point))
			return stage_out_var_name + "." + CompilerGLSL::builtin_to_glsl(builtin);
		else
			return CompilerGLSL::builtin_to_glsl(builtin);

	default:
		return CompilerGLSL::builtin_to_glsl(builtin);
	}
}

// Returns an MSL string attribute qualifer for a SPIR-V builtin
string CompilerMSL::builtin_qualifier(BuiltIn builtin)
{
	auto &execution = get_entry_point();

	switch (builtin)
	{
	// Vertex function in
	case BuiltInVertexId:
		return "vertex_id";
	case BuiltInVertexIndex:
		return "vertex_id";
	case BuiltInInstanceId:
		return "instance_id";
	case BuiltInInstanceIndex:
		return "instance_id";

	// Vertex function out
	case BuiltInClipDistance:
		return "clip_distance";
	case BuiltInPointSize:
		return "point_size";
	case BuiltInPosition:
		return "position";
	case BuiltInLayer:
		return "render_target_array_index";

	// Fragment function in
	case BuiltInFrontFacing:
		return "front_facing";
	case BuiltInPointCoord:
		return "point_coord";
	case BuiltInFragCoord:
		return "position";
	case BuiltInSampleId:
		return "sample_id";
	case BuiltInSampleMask:
		return "sample_mask";

	// Fragment function out
	case BuiltInFragDepth:
	{
		if (execution.flags & (1ull << ExecutionModeDepthGreater))
			return "depth(greater)";

		if (execution.flags & (1ull << ExecutionModeDepthLess))
			return "depth(less)";

		if (execution.flags & (1ull << ExecutionModeDepthUnchanged))
			return "depth(any)";
	}

	default:
		return "unsupported-built-in";
	}
}

// Returns an MSL string type declaration for a SPIR-V builtin
string CompilerMSL::builtin_type_decl(BuiltIn builtin)
{
	switch (builtin)
	{
	// Vertex function in
	case BuiltInVertexId:
		return "uint";
	case BuiltInVertexIndex:
		return "uint";
	case BuiltInInstanceId:
		return "uint";
	case BuiltInInstanceIndex:
		return "uint";

	// Vertex function out
	case BuiltInClipDistance:
		return "float";
	case BuiltInPointSize:
		return "float";
	case BuiltInPosition:
		return "float4";

	// Fragment function in
	case BuiltInFrontFacing:
		return "bool";
	case BuiltInPointCoord:
		return "float2";
	case BuiltInFragCoord:
		return "float4";
	case BuiltInSampleId:
		return "uint";
	case BuiltInSampleMask:
		return "uint";

	default:
		return "unsupported-built-in-type";
	}
}

// Returns the effective size of a buffer block struct member.
size_t CompilerMSL::get_declared_struct_member_size(const SPIRType &struct_type, uint32_t index) const
{
	uint32_t type_id = struct_type.member_types[index];
	auto dec_mask = get_member_decoration_mask(struct_type.self, index);
	return get_declared_type_size(type_id, dec_mask);
}

// Returns the effective size of a variable type.
size_t CompilerMSL::get_declared_type_size(uint32_t type_id) const
{
	return get_declared_type_size(type_id, get_decoration_mask(type_id));
}

// Returns the effective size of a variable type or member type,
// taking into consideration the specified mask of decorations.
size_t CompilerMSL::get_declared_type_size(uint32_t type_id, uint64_t dec_mask) const
{
	auto &type = get<SPIRType>(type_id);

	if (type.basetype == SPIRType::Struct)
		return get_declared_struct_size(type);

	switch (type.basetype)
	{
	case SPIRType::Unknown:
	case SPIRType::Void:
	case SPIRType::AtomicCounter:
	case SPIRType::Image:
	case SPIRType::SampledImage:
	case SPIRType::Sampler:
		SPIRV_CROSS_THROW("Querying size of object with opaque size.");
	default:
		break;
	}

	size_t component_size = type.width / 8;
	unsigned vecsize = type.vecsize;
	unsigned columns = type.columns;

	if (!type.array.empty())
	{
		// For arrays, we can use ArrayStride to get an easy check if it has been populated.
		// ArrayStride is part of the array type not OpMemberDecorate.
		auto &dec = meta[type_id].decoration;
		if (dec.decoration_flags & (1ull << DecorationArrayStride))
			return dec.array_stride * to_array_size_literal(type, uint32_t(type.array.size()) - 1);
	}

	// Vectors.
	if (columns == 1)
		return vecsize * component_size;
	else
	{
		// Per SPIR-V spec, matrices must be tightly packed and aligned up for vec3 accesses.
		if ((dec_mask & (1ull << DecorationRowMajor)) && columns == 3)
			columns = 4;
		else if ((dec_mask & (1ull << DecorationColMajor)) && vecsize == 3)
			vecsize = 4;

		return vecsize * columns * component_size;
	}
}

bool CompilerMSL::OpCodePreprocessor::handle(Op opcode, const uint32_t * /*args*/, uint32_t /*length*/)
{
	switch (opcode)
	{
	// If an opcode requires a bespoke custom function be output, remember it.
	case OpFMod:
		compiler.custom_function_ops.insert(uint32_t(opcode));
		break;

	// Since MSL exists in a single execution scope, function prototype declarations are not
	// needed, and clutter the output. If secondary functions are output (as indicated by the
	// presence of OpFunctionCall, then suppress compiler warnings of missing function prototypes.
	case OpFunctionCall:
		suppress_missing_prototypes = true;
		break;

	default:
		break;
	}
	return true;
}

// Sort both type and meta member content based on builtin status (put builtins at end),
// then by the required sorting aspect.
void CompilerMSL::MemberSorter::sort()
{
	// Create a temporary array of consecutive member indices and sort it base on how
	// the members should be reordered, based on builtin and sorting aspect meta info.
	size_t mbr_cnt = type.member_types.size();
	vector<uint32_t> mbr_idxs(mbr_cnt);
	iota(mbr_idxs.begin(), mbr_idxs.end(), 0); // Fill with consecutive indices
	std::sort(mbr_idxs.begin(), mbr_idxs.end(), *this); // Sort member indices based on sorting aspect

	// Move type and meta member info to the order defined by the sorted member indices.
	// This is done by creating temporary copies of both member types and meta, and then
	// copying back to the original content at the sorted indices.
	auto mbr_types_cpy = type.member_types;
	auto mbr_meta_cpy = meta.members;
	for (uint32_t mbr_idx = 0; mbr_idx < mbr_cnt; mbr_idx++)
	{
		type.member_types[mbr_idx] = mbr_types_cpy[mbr_idxs[mbr_idx]];
		meta.members[mbr_idx] = mbr_meta_cpy[mbr_idxs[mbr_idx]];
	}
}

// Sort first by builtin status (put builtins at end), then by the sorting aspect.
bool CompilerMSL::MemberSorter::operator()(uint32_t mbr_idx1, uint32_t mbr_idx2)
{
	auto &mbr_meta1 = meta.members[mbr_idx1];
	auto &mbr_meta2 = meta.members[mbr_idx2];
	if (mbr_meta1.builtin != mbr_meta2.builtin)
		return mbr_meta2.builtin;
	else
		switch (sort_aspect)
		{
		case Location:
			return mbr_meta1.location < mbr_meta2.location;
		case LocationReverse:
			return mbr_meta1.location > mbr_meta2.location;
		case Offset:
			return mbr_meta1.offset < mbr_meta2.offset;
		case OffsetThenLocationReverse:
			return (mbr_meta1.offset < mbr_meta2.offset) ||
			       ((mbr_meta1.offset == mbr_meta2.offset) && (mbr_meta1.location > mbr_meta2.location));
		case Alphabetical:
			return mbr_meta1.alias > mbr_meta2.alias;
		default:
			return false;
		}
}<|MERGE_RESOLUTION|>--- conflicted
+++ resolved
@@ -686,29 +686,6 @@
 	}
 }
 
-<<<<<<< HEAD
-// Output a declaration statement for each function.
-void CompilerMSL::emit_function_declarations()
-{
-	for (auto &id : ids)
-		if (id.get_type() == TypeFunction)
-		{
-			auto &func = id.get<SPIRFunction>();
-			if (func.self != entry_point) {
-				emit_function_prototype(func, true);
-			}
-		}
-
-	statement("");
-}
-
-void CompilerMSL::emit_function_prototype(SPIRFunction &func, uint64_t)
-{
-	emit_function_prototype(func, false);
-}
-
-=======
->>>>>>> 20f149a9
 // Emits the declaration signature of the specified function.
 // If this is the entry point function, Metal-specific return value and function arguments are added.
 void CompilerMSL::emit_function_prototype(SPIRFunction &func, uint64_t)
@@ -1313,17 +1290,10 @@
 			{
 				switch (type.basetype)
 				{
-<<<<<<< HEAD
-					case SPIRType::Struct: {
-						auto &m = meta.at(type.self);
-						if (m.members.size() == 0) break;
-						if (!ep_args.empty())
-							ep_args += ", ";
-						ep_args += "constant " + type_to_glsl(type) + "& " + to_name(var.self);
-						ep_args += " [[buffer(" + convert_to_string(get_metal_resource_index(var, type.basetype)) + ")]]";
-					}
-=======
 				case SPIRType::Struct:
+				{
+					auto &m = meta.at(type.self);
+					if (m.members.size() == 0) break;
 					if (!ep_args.empty())
 						ep_args += ", ";
 					if ((meta[type.self].decoration.decoration_flags & (1ull << DecorationBufferBlock)) != 0 &&
@@ -1337,8 +1307,8 @@
 					}
 					ep_args += type_to_glsl(type) + "& " + to_name(var.self);
 					ep_args += " [[buffer(" + convert_to_string(get_metal_resource_index(var, type.basetype)) + ")]]";
->>>>>>> 20f149a9
 					break;
+				}
 				case SPIRType::Sampler:
 					if (!ep_args.empty())
 						ep_args += ", ";
